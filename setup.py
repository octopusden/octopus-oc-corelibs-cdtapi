--- conflicted
+++ resolved
@@ -3,16 +3,11 @@
 from setuptools import setup
 from sys import version_info
 
-<<<<<<< HEAD
 __version = "3.10.2"
 install_requires = [
     "requests",
     "packaging"
 ]
-=======
-__version = "3.10.1"
-install_requires = ["requests"]
->>>>>>> c5b66aa7
 tests_require = []
 
 if version_info.major < 3:
