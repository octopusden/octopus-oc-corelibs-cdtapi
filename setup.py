#!/usr/bin/env python

from setuptools import setup

<<<<<<< HEAD
__version = "3.16.0"
=======
__version = "3.15.5"
>>>>>>> aadb52c5
install_requires = [
    "requests",
    "packaging",
    "psycopg2"
]
tests_require = []

spec = {
    "name": "oc-cdtapi",
    "version": __version,
    "license": "Apache2.0",
    "description": "Custom Development python API libraries",
    "long_description": "Custom Development python API libraries",
    "long_description_content_type": "text/plain",
    "packages": ["oc_cdtapi"],
    "install_requires": install_requires,
    "tests_require": tests_require,
    "python_requires": ">=3.6",
    "scripts": [
        "nexus.py"
    ],
}


setup(**spec)<|MERGE_RESOLUTION|>--- conflicted
+++ resolved
@@ -2,11 +2,7 @@
 
 from setuptools import setup
 
-<<<<<<< HEAD
 __version = "3.16.0"
-=======
-__version = "3.15.5"
->>>>>>> aadb52c5
 install_requires = [
     "requests",
     "packaging",
