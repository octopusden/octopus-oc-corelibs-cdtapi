import json
import logging
import posixpath
import re

from oc_cdtapi.API import HttpAPI, HttpAPIError
from collections import namedtuple, defaultdict
from datetime import datetime, timedelta
from packaging import version

class ForemanAPIError(HttpAPIError):
    pass


class ForemanAPI(HttpAPI):
    """
    A simple client for Foreman's REST API
    """

    _error = ForemanAPIError
    _env_prefix = "FOREMAN"

    headers = {"Accept": "version=2,application/json", "Content-Type": "application/json"}

    def __init__(self):
        """
        Class initialization, setting the default values for a new host
        """
        HttpAPI.__init__(self)
        class_defaults = namedtuple("values", "exp_date location_id hostgroup deploy_on")
        exp_date = self._set_expiration()
        location_id = 5
        hostgroup = 11
        deploy_on = 1
        self.__apiversion = None
        self.defs = class_defaults(exp_date, location_id, hostgroup, deploy_on)
        self.__foreman_version = None
        self.__foreman_version_major = None

    def __set_foreman_versions(self):
        logging.debug('Reached set_foreman_versions')
        response = self.get("status").json()
        self.__foreman_version = response.get("version")
        logging.debug('version = [%s]' % self.__foreman_version)
        self.__apiversion = response.get("api_version")
        logging.debug('api_version = [%s]' % self.__apiversion)

    @property
    def apiversion(self):
        if self.__apiversion:
            return self.__apiversion
        self.__set_foreman_versions()
        return self.__apiversion

    @property
    def foreman_version(self):
        if self.__foreman_version:
            return self.__foreman_version
        self.__set_foreman_versions()
        return self.__foreman_version

    @property
    def foreman_version_major(self):
        if self.__foreman_version_major:
            return self.__foreman_version_major
        self.__foreman_version_major = version.parse(self.foreman_version).major
        return self.__foreman_version_major

    def re(self, req):
        if not req.startswith("foreman_puppet"):
            return posixpath.join(self.root, "api", req)
        else:
            return posixpath.join(self.root, req)

    def get_environment(self, env_name):
        """
        wrapper for api v1/v2
        """
        logging.debug('Reached get_environment')
        logging.debug('env_name = [%s]' % env_name)
        if self.apiversion == 1:
            logging.error('Not supported in v1, returning None')
            return None
        elif self.apiversion == 2:
            logging.debug('Passing to get_environment_v2')
            return self.get_environment_v2(env_name)

    def get_environment_v2(self, env_name):
        """
        returns environment id for env_name
        """
        logging.debug('Reached get_environment_v2')
        logging.debug('env_name = [%s]' % env_name)
        params = {'search': 'name=%s' % env_name}
        response = self.get('environments', params=params).json()
        results = response.get('results')
        for result in results:
            if result.get('name') != env_name:
                continue

            env_id = result.get('id')
            logging.debug('Found environment [%s]' % env_id)
            return env_id

        logging.error('Could not find environment for [%s], returning None' % env_name)
        return None

    def get_owner(self, user_login):
        """
        wrapper for api v1/v2
        """
        logging.debug('Reached get_owner')
        if self.apiversion == 1:
            logging.debug('Passing to get_owner_v1')
            return self.get_owner_v1(user_login)
        elif self.apiversion == 2:
            logging.debug('Passing to get_owner_v2')
            return self.get_owner_v2(user_login)

    def get_owner_v1(self, user_login):
        """
        Looks for user id in the Foreman DB
        """
        logging.debug('Reached get_owner_v1')
        try:
            params = {'search': 'login=%s' % user_login}
            response = self.get('users', params=params)
        except ForemanAPIError as err:
            raise (err)

        data = json.loads(response.text)

        try:
            user_id = data["results"][0]["id"]
        except IndexError:
            user_id = None

        return user_id

    def get_owner_v2(self, user_login):
        """
        did not change since v1
        """
        logging.debug('Reached get_owner_v2')
        logging.debug('Passing to get_owner_v1')
        return self.get_owner_v1(user_login)

    def get_usergroup_id(self, group_name):
        """
        wrapper for api v1/v2
        """
        logging.debug('Reached get_usergroup_id')
        if self.apiversion == 1:
            logging.debug('Passing to get_usergroup_id_v1')
            return self.get_usergroup_id_v1(group_name)
        if self.apiversion == 2:
            logging.debug('Passing to get_usergroup_id_v2')
            return self.get_usergroup_id_v2(group_name)

    def get_usergroup_id_v1(self, group_name):
        """
        Looks for usergroup id in the Foreman DB
        """
        logging.debug('Reached get_usergroup_id_v1')
        if re.search("\s", group_name):
            group_name = "%22{}%22".format(re.sub("\s", "%20", group_name))

        # removed catching error since it is raised again
        params = {'search': 'name=%s' % group_name}
        response = self.get('usergroups', params=params)

        data = response.json()

        try:
            group_id = data["results"][0]["id"]
        except IndexError:
            group_id = None

        return group_id

    def get_usergroup_id_v2(self, group_name):
        """
        Looks for usergroup id in the Foreman DB
        """
        logging.debug('Reached get_usergroup_id_v2')
        logging.debug('Passing to get_usergroup_id_v1')
        return self.get_usergroup_id_v1(group_name)

    def _set_expiration(self):
        """
        A private method which sets the default expiration date (3 months from the current date)
        """
        logging.debug('Reached _set_expiration')
        return str((datetime.now() + timedelta(days=90)).strftime('%d/%m/%Y'))

    def create_host(self, hostname=None, cores=1, memory=4096, disk=50, owner_id=None,
                    exp_date=None, location_id=None, hostgroup=None,
                    deploy_on=None, custom_json=None):
        """
        wrapper for api v1/v2
        """
        logging.debug('Reached create_host')
        logging.debug('hostname = [%s]' % hostname)
        logging.debug('cores = [%s]' % cores)
        logging.debug('memory = [%s]' % memory)

        if self.apiversion == 1:
            logging.debug('Passing to create_host_v1')
            self.create_host_v1(hostname, cores, memory, disk, owner_id,
                                exp_date, location_id, hostgroup,
                                deploy_on, custom_json)
        elif self.apiversion == 2:
            logging.debug('Passing to create_host_v2')
            # This is wierd horror: caller provides 'task' as 'hostname' argument!
            self.create_host_v2(hostname, custom_json)

    def create_host_v1(self, hostname, cores, memory, disk, owner_id,
                       exp_date, location_id, hostgroup,
                       deploy_on, custom_json):
        """
        Creates a host using the default parameters or the ones from an external json
        note that create_vm in engine actually sends db_task instead of hostname and custom_json, 
        other parms are ignored
        """
        logging.debug('Reached create_host_v1')
        logging.debug('hostname = [%s]' % hostname)

        if not exp_date:
            exp_date = self.defs.exp_date
        if not location_id:
            location_id = self.defs.location_id
        if not hostgroup:
            hostgroup = self.defs.hostgroup
        if not deploy_on:
            deploy_on = self.defs.deploy_on

        default_params = {
            "name": hostname,
            "compute_attributes": {
                "start": "1",
                "cpus": cores,
                "memory_mb": memory,
                "volumes_attributes": {
                    0: {
                        "size_gb": disk
                    },
                },
            },
            "location_id": location_id,
            "hostgroup_id": hostgroup,
            "compute_resource_id": deploy_on,
            "is_owned_by": owner_id,
            "build": "true",
            "expired_on": exp_date
        }

        if custom_json:
            custom = json.loads(custom_json)
            default_params.update(custom)

        if not default_params["is_owned_by"]:
            raise ForemanAPIError("The owner id is not specified")

        if not default_params["name"]:
            raise ForemanAPIError("The hostname is not specified")

        logging.debug("ForemanAPI is about to send the following payload:")
        logging.debug(default_params)
        request = self.post("hosts", headers=self.headers, json=default_params)

    def create_host_v2(self, task, custom_json):

        logging.debug('Reached create_host_v2')
        logging.debug('task = [%s]' % task)
        hostname = task['task_content']['resources']['name']
        logging.debug('hostname = [%s]' % hostname)
        cores = 1
        memory = 4096
        disk = 50
        owner_id = None

        exp_date = self.defs.exp_date
        location_id = self.defs.location_id
        hostgroup = self.defs.hostgroup
        deploy_on = self.defs.deploy_on
        domain_id = self.get_domain_id(hostname)
        arch_id = self.get_architecture_id('x86_64')
        os_id = self.get_os_id('CentOS Linux 7.9.2009')
        ptable_id = self.get_ptable_id(os_id, 'CDT LVM')

        default_params = {
            "name": hostname,
            "compute_attributes": {
                "start": "1",
                "cpus": cores,
                "memory_mb": memory,
                "volumes_attributes": {
                    0: {
                        "size_gb": disk
                    },
                },
            },
            "location_id": location_id,
            "hostgroup_id": hostgroup,
            "compute_resource_id": deploy_on,
            "is_owned_by": owner_id,
            "build": "true",
            "expired_on": exp_date,
            "domain_id": domain_id,
            "architecture_id": arch_id,
            "operatingsystem_id": os_id,
            "ptable_id": ptable_id
        }

        if custom_json:
            custom = json.loads(custom_json)
            default_params.update(custom)

        if not default_params["is_owned_by"]:
            raise ForemanAPIError("The owner id is not specified")

        if not default_params["name"]:
            raise ForemanAPIError("The hostname is not specified")

        if not default_params.get('hostgroup_id'):
            hostgroup = self.get_hostgroup_id('stands')
            logging.debug('houstgroup_id is not set, setting default [%s]' % hostgroup)
            default_params['hostgroup_id'] = hostgroup

        if not default_params.get('environment_id'):
            env_id = self.get_environment('production')
            logging.debug('environment_id is not set, setting default [%s]' % env_id)
            default_params['environment_id'] = env_id

        logging.debug("ForemanAPI is about to send the following payload:")
        logging.debug(default_params)
        request = self.post("hosts", headers=self.headers, json=default_params)

    def get_architecture_id(self, arch_name):
        """
        wrapper for api v1/v2
        """
        logging.debug('Reached get_architecture_id')
        logging.debug('arch_name = [%s]')
        if self.apiversion == 1:
            # message appneded since different logging level on above and here
            logging.error('Get_Architecture_ID is not supported in v1, returning None')
            return None
        elif self.apiversion == 2:
            logging.debug('Passing to get_architecture_id_v2')
            return self.get_architecture_id_v2(arch_name)

    def get_architecture_id_v2(self, arch_name):
        """
        returns architecture id
        """
        logging.debug('Reached get_architecture_id_v2')
        logging.debug('arch_name = [%s]' % arch_name)
        params = {'search': 'name=%s' % arch_name}
        response = self.get('architectures', params=params).json()
        logging.debug('Received response: %s')
        logging.debug(response)
        results = response.get('results')

        for result in results:
            if result.get('name') != arch_name:
                continue

            arch_id = result.get('id')
            logging.debug('Found architecture, id = [%s]' % id)
            return arch_id

        logging.error('No architecture found, returning None')
        return None

    def get_domain_id(self, hostname):
        """
        wrapper for api v1/v2
        """
        logging.debug('Reached get_domain_id')

        if self.apiversion == 1:
            logging.error('Not supported in v1, returning None')
            return None
        elif self.apiversion == 2:
            logging.debug('Passing to get_domain_id_v2')
            return self.get_domain_id_v2(hostname)

    def get_domain_id_v2(self, hostname):
        """
        Returns domain id if found
        """
        logging.debug('Reached get_domain_id_v2')
        logging.debug('hostname = [%s]' % hostname)
        domain = '.'.join(hostname.split('.')[1:])
        response = self.get('domains')
        j = response.json()
        domains = j['results']
        logging.debug('Searching domain [%s]' % domain)
        logging.debug('Domains list:')
        logging.debug(domains)

        for d in domains:
            if d.get('name') == domain:
                return d.get('id')

        logging.error('Cannot find domain for host [%s]' % hostname)
        return None

    def get_host_info(self, hostname):
        """
        wrapper for api v1/v2
        """
        logging.debug('Reached get_host_info')
        if self.apiversion == 1:
            logging.debug('Passing to get_host_info_v1')
            return self.get_host_info_v1(hostname)
        elif self.apiversion == 2:
            logging.debug('Passing to get_host_info_v2')
            return self.get_host_info_v2(hostname)

    def get_host_info_v1(self, hostname):
        """
        Gathers all information about the host and returns it as a json
        """
        logging.debug('Reached get_host_info_v1')
        logging.debug('hostname = [%s]' % hostname)
        response = self.get(posixpath.join("hosts", hostname))
        return response.json()

    def get_host_info_v2(self, hostname):
        logging.debug('Reached get_host_info_v2')
        logging.debug('hostname = [%s]' % hostname)
        logging.debug('passing to get_host_info_v1')
        return self.get_host_info_v1(hostname)

    def get_ptable_id(self, os_id, ptable_name):
        """
        wrapper for api v1/v2
        """
        logging.debug('Reached get_ptable_id')
        if self.apiversion == 1:
            logging.error('Get_Ptable_Id is not supported in v1, returning None')
            return None
        elif self.apiversion == 2:
            logging.debug('Passing to get_ptable_id_v2')
            return self.get_ptable_id_v2(os_id, ptable_name)

    def get_ptable_id_v2(self, os_id, ptable_name):
        """
        returns partition table id
        """
        logging.debug('Reached get_ptable_id_v2')
        logging.debug('os_id = [%s]' % os_id)
        logging.debug('ptable_name = [%s]' % ptable_name)
        response = self.get(posixpath.join('operatingsystems', str(os_id), 'ptables')).json()
        logging.debug('response is:')
        logging.debug(response)
        results = response.get('results')
        for result in results:
            if result.get('name') != ptable_name:
                continue

            ptable_id = result.get('id')
            logging.debug('Found ptable id = [%s]' % ptable_id)
            return ptable_id

        logging.error('No ptable found, returning None')
        return None

    def update_host(self, hostname, payload):
        """
        wrapper for api v1/v2
        """
        logging.debug('Reached update_host')
        if self.apiversion == 1:
            logging.debug('Passing to update_host_v1')
            self.update_host_v1(hostname, payload)
        elif self.apiversion == 2:
            logging.debug('Passing to update_host_v2')
            self.update_host_v2(hostname, payload)

    def update_host_v1(self, hostname, payload):
        """
        Updates the host using the payload
        """
        logging.debug('Reached update_host_v1')
        logging.debug(f"Payload: {payload}")
        request = self.put(posixpath.join("hosts", hostname), headers=self.headers, json=payload)

    def update_host_v2(self, hostname, payload):
        """
        Updates the host using the payload
        """
        logging.debug('Reached update_host_v2')
        logging.debug('Passing to update_host_v1')
        self.update_host_v1(hostname, payload)

    def delete_host(self, hostname):
        """
        wrapper for api v1/v2
        """
        logging.debug('Reached delete_host')
        if self.apiversion == 1:
            logging.debug('Passing to delete_host_v1')
            self.delete_host_v1(hostname)
        elif self.apiversion == 2:
            logging.debug('Passing to delete_host_v2')
            self.delete_host_v2(hostname)

    def delete_host_v1(self, hostname):
        """
        Deletes the specified host
        """
        logging.debug('Reached delete_host_v1')
        request = self.delete(posixpath.join("hosts", hostname), headers=self.headers)

    def delete_host_v2(self, hostname):
        """
        Deletes the specified host
        """
        logging.debug('Reached delete_host_v2')
        logging.debug('Passing to delete_host_v1')
        self.delete_host_v1(hostname)

    def puppet_class_info(self, classname):
        """
        wrapper for api v1/v2
        """
        logging.debug('Reached puppet_class_info')
        if self.apiversion == 1:
            logging.debug('Passing to puppet_class_info_v1')
            return self.puppet_class_info_v1(classname)
        elif self.apiversion == 2:
            if self.foreman_version_major == 2:
                logging.debug('Passing to puppet_class_info_v1')
                return self.puppet_class_info_v1(classname)
            else:
                logging.debug('Passing to puppet_class_info_v2')
                return self.puppet_class_info_v2(classname)

    def puppet_class_info_v1(self, classname):
        """
        Returns puppet class info
        """
        logging.debug('Reached puppet_class_info_v1')
        response = self.get(posixpath.join("puppetclasses", classname), headers=self.headers)
        return response.json()

    def puppet_class_info_v2(self, classname):
        """
        Returns puppet class info
        """
        logging.debug('Reached puppet_class_info_v2')
        response = self.get(posixpath.join("foreman_puppet", "api", "puppetclasses", classname), headers=self.headers)
        return response.json()

    def smart_class_info(self, scid):
        """
        wrapper for api v1/v2
        """
        logging.debug('Reached smart_class_info')

        if self.apiversion == 1:
            logging.debug('Passing to smart_class_info_v1')
            return self.smart_class_info_v1(scid)
        if self.apiversion == 2:
            logging.debug('Passing to smart_class_info_v2')
            return self.smart_class_info_v2(scid)

    def smart_class_info_v1(self, scid):
        """
        Returns smart class info
        """
        logging.debug('Reached smart_class_info_v1')
        response = self.get(posixpath.join("smart_class_parameters", str(scid)), headers=self.headers)
        return response.json()

    def smart_class_info_v2(self, scid):
        """
        Returns smart class info
        """
        logging.debug('Reached smart_class_info_v2')
        logging.debug('Passing to smart_class_info_v1')
        return self.smart_class_info_v1(scid)

    def override_smart_class(self, scid, params):
        """
        wrapper for api v1/v2
        """
        logging.debug('Reached mverride_smart_class')
        if self.apiversion == 1:
            logging.debug('Passing to override_smart_class_v1')
            self.override_smart_class_v1(scid, params)
        elif self.apiversion == 2:
            logging.debug('Passing to override_smart_class_v2')
            self.override_smart_class_v1(scid, params)

    def override_smart_class_v1(self, scid, params):
        """
        Overrides smart class parameters
        """
        logging.debug('Reached override_smart_class_v1')
        request = self.post(posixpath.join("smart_class_parameters", str(scid),
            "override_values"), headers=self.headers, data=params)

    def override_smart_class_v2(self, scid, params):
        """
        Overrides smart class parameters
        """
        logging.debug('Reached override_smart_class_v2')
        logging.debug('Passing to override_smart_class_v1')
        self.override_smart_class_v1(scid, params)

    def get_hostgroup_puppetclasses(self, hostgroup_id):
        """
        wrapper for api v1/v2
        """
        logging.debug('Reached get_hostgroup_puppetclasses')
        if self.apiversion == 1:
            logging.debug('Passing to get_hostgroup_puppetclasses_v1')
            return self.get_hostgroup_puppetclasses_v1(hostgroup_id)
        elif self.apiversion == 2:
            if self.foreman_version_major == 2:
                logging.debug('Passing to get_hostgroup_puppetclasses_v1')
                return self.get_hostgroup_puppetclasses_v1(hostgroup_id)
            else:
                logging.debug('Passing to get_hostgroup_puppetclasses_v2')
                return self.get_hostgroup_puppetclasses_v2(hostgroup_id)

    def get_hostgroup_puppetclasses_v1(self, hostgroup_id):
        """
        Returns info about all hostgroup's puppetclasses
        """
        logging.debug('Reached get_hostgroup_puppetclasses_v1')
        response = self.get(posixpath.join("hostgroups", str(hostgroup_id), "puppetclasses"), headers=self.headers)
        return response.json()

    def get_hostgroup_puppetclasses_v2(self, hostgroup_id):
        """
        Returns info about all hostgroup's puppetclasses
        """
        logging.debug('Reached get_hostgroup_puppetclasses_v2')
        response = self.get(posixpath.join('foreman_puppet', 'api', 'hostgroups', str(hostgroup_id), 'puppetclasses'))
        return response.json()

    def add_puppet_class_to_host(self, hostname, params):
        """
        wrapper for api v1/v2
        """
        logging.debug('Reached add_puppet_class_to_host')
        if self.apiversion == 1:
            logging.debug('Passing to add_puppet_class_to_host_v1')
            self.add_puppet_class_to_host_v1(hostname, params)
        if self.apiversion == 2:
            if self.foreman_version_major == 2:
                logging.debug('Passing to add_puppet_class_to_host_v1')
                self.add_puppet_class_to_host_v1(hostname, params)
            else:
                logging.debug('Passing to add_puppet_class_to_host_v2')
                self.add_puppet_class_to_host_v2(hostname, params)

    def add_puppet_class_to_host_v1(self, hostname, params):
        """
        Adds the required puppet class to the host
        """
        logging.debug('Reached add_puppet_class_to_host_v1')
        request = self.post(posixpath.join("hosts", hostname, "puppetclass_ids"), headers=self.headers, data=params)

    def add_puppet_class_to_host_v2(self, hostname, params):
        """
        Adds the required puppet class to the host
        """
        logging.debug('Reached add_puppet_class_to_host_v2')
        logging.debug('Params to be sent: %s' % params)
        response = self.post(posixpath.join('foreman_puppet', 'api', 'hosts', hostname, 'puppetclass_ids'), headers=self.headers, data=params)

    def get_subnets(self):
        """
        wrapper for api v1/v2
        """
        logging.debug('Reached get_subnets')
        if self.apiversion == 1:
            logging.debug('Passing to get_subnets_v1')
            return self.get_subnets_v1()
        elif self.apiversion == 2:
            logging.debug('Passing to get_subnets_v2')
            return self.get_subnets_v2()

    def get_subnets_v1(self):
        """
        Returns all available subnets
        """
        logging.debug('Reached get_subnets_v1')
        subnets_count = self.get("subnets", headers=self.headers).json()["total"]
        response = self.get("subnets?per_page={}".format(subnets_count), headers=self.headers)
        return response.json()

    def get_subnets_v2(self):
        """
        Return all available subnets
        """
        logging.debug('Reached get_subnets_v2')
        logging.debug('Passing to get_subnets_v1')
        return self.get_subnets_v1()

    def get_host_reports(self, hostname, last=False):
        """
        wrapper for api v1/v2
        """
        logging.debug('Reached get_host_reports')
        if self.apiversion == 1:
            logging.debug('Passing to get_host_reports_v1')
            return self.get_host_reports_v1(hostname, last)
        elif self.apiversion == 2:
            logging.debug('Passing to get_host_reports_v2')
            return self.get_host_reports_v2(hostname, last)

    def get_host_reports_v1(self, hostname, last):
        """
        Returns all reports (or only the last one) for the host
        """
        _rq = posixpath.join("hosts", hostname, "config_reports")

        if last:
            _rq = posixpath.join(_rq, "last")

        response = self.get(_rq, headers=self.headers)

        return response.json()

    def get_host_reports_v2(self, hostname, last):
        """
        Returns all reports (or only the last one) for the host
        """
        logging.debug('Reached get_host_reports_v2')
        logging.debug('hostname = [%s]' % hostname)
        logging.debug('last = [%s]' % last)
        if not last:
            params = {'search': 'host=%s' % hostname}
            response = self.get('config_reports', params=params).json()
            logging.debug('Received response:')
            logging.debug(response)
        else:
            host_id = self.get_host_info(hostname).get('id')
            logging.debug('host_id = [%s]' % host_id)
            response = self.get(posixpath.join('hosts', str(host_id), "config_reports", "last")).json()
            logging.debug('Received response:')
            logging.debug(response)
        return response

    def host_power(self, hostname, action):
        """
        wrapper for api v1/v2
        NB currently (2023-02-08) host power is managed via vsphere api
        """
        logging.debug('Reached host_power')
        if self.apiversion == 1:
            logging.debug('Passing to host_power_v1')
            self.host_power_v1(hostname, action)
        elif self.apiversion == 2:
            logging.debug('Passing to host_power_v2')
            self.host_power_v2(hostname, action)

    def host_power_v1(self, hostname, action):
        """
        Turns on/off power on the host
        """
        logging.debug('Reached host_power_v1')
        actions = ["start", "stop"]

        if action not in actions:
            raise ForemanAPIError("500 - Incorrect power action was provided")

        params = json.dumps({"power_action": action})
        request = self.put(posixpath.join("hosts", hostname, "power"), headers=self.headers, data=params)

    def host_power_v2(self, hostname, action):
        """
        Turns on/off power on the host
        """
        logging.debug('Reached host_power_v2')
        logging.debug('Passing to host_power_v1')
        logging.debug('host = [%s]' % hostname)
        logging.debug('action = [%s]' % action)
        self.host_power_v1(hostname, action)

    def get_report(self, id):
        """
        wrapper for api v1/v2
        """
        logging.debug('Reached get_report')
        if self.apiversion == 1:
            logging.debug('Passing to get_report_v1')
            return self.get_report_v1(id)
        elif self.apiversion == 2:
            logging.debug('Passing to get_report_v2')
            return self.get_report_v2(id)

    def get_report_v1(self, id):
        """
        Returns a foreman report with specified id
        :param id: int, id of the required report
        :return: response in json format
        """
        response = self.get(posixpath.join("config_reports", str(id)), headers=self.headers)
        return response.json()

    def get_report_v2(self, id):
        """
        Returns a foreman report with specified id
        :param id: int, id of the required report
        :return: response in json format
        """
        logging.debug('Reached get_report_v2')
        logging.debug('Passing to get_report_v1')
        return self.get_report_v1(id)

    def get_hostgroup_id(self, hostgroup_name):
        """
        wrapper for api v1/v2
        """
        logging.debug('Reached get_hostgroup_id')
        if self.apiversion == 1:
            logging.debug('Passing to get_hostgroup_id_v1')
            return self.get_hostgroup_id_v1(hostgroup_name)
        elif self.apiversion == 2:
            logging.debug('Passing to get_hostgroup_id_v2')
            return self.get_hostgroup_id_v2(hostgroup_name)

    def get_hostgroup_id_v1(self, hostgroup_name):
        """
        Returns id of the required hostgroup
        :param hostgroup_name: str
        :return: int
        """
        logging.debug('Reached get_hostgroup_id_v1')
        hostgroups = self.get("hostgroups", headers=self.headers).json()["results"]

        for hostgroup in hostgroups:
            if hostgroup.get("name") == hostgroup_name:
                return hostgroup.get ('id')
        
        logging.debug("Hostgroup [%s] not found, returning None" % hostgroup_name)
        return None

    def get_hostgroup_id_v2(self, hostgroup_name):
        """
        Returns id of the required hostgroup
        :param hostgroup_name: str
        :return: int
        """
        logging.debug('Reached get_hostgroup_id_v2')
        logging.debug('Passing to get_hostgroup_id_v1')
        return self.get_hostgroup_id_v1(hostgroup_name)

    def get_organization_id(self, organization_name):
        """
        wrapper for api v1/v2
        """
        logging.debug('Reached get_organization_id')
        if self.apiversion == 1:
            logging.debug('Passing to get_organization_id_v1')
            return self.get_organization_id_v1(organization_name)
        elif self.apiversion == 2:
            logging.debug('Passing to get_organization_id_v2')
            return self.get_organization_id_v2(organization_name)

    def get_organization_id_v1(self, organization_name):
        """
        Returns id of the required organization
        :param organization_name: str
        :return: int
        """
        logging.debug('Reached get_organization_id_v1')
        organization_id = None
        organizations_count = self.get("organizations", headers=self.headers).json()["total"]
        organizations = self.get("organizations?per_page={}".format(
            organizations_count), headers=self.headers).json()["results"]

        try:
            organization_id = next(organization["id"]
                                   for organization in organizations if organization["name"] == organization_name)
            return organization_id
        except StopIteration:
            return None

    def get_organization_id_v2(self, organization_name):
        """
        Returns id of the required organization
        :param organization_name: str
        :return: int
        """
        logging.debug('Reached get_organization_id_v2')
        logging.debug('Passing to get_organization_id_v1')
        return self.get_organization_id_v1(organization_name)

    def get_os_id(self, os_name):
        """
        Wrapper for api v1/v2
        """
        logging.debug('Reached get_os_id')
        logging.debug('os_name = [%s]')
        if self.apiversion == 1:
            logging.error('Not supported in v1, returning None')
            return None
        elif self.apiversion == 2:
            logging.debug('Passing to get_os_id_v2')
            return self.get_os_id_v2(os_name)

    def get_os_id_v2(self, os_name):
        """
        returns operating system id
        """
        logging.debug('Reached get_os_id_v2')
        logging.debug('os_name = [%s]' % os_name)
        params = {'search': 'name=%s' % os_name}
        response = self.get('operatingsystems', params=params).json()
        logging.debug('response is:')
        logging.debug(response)
        results = response.get('results')
        for result in results:
            if result.get('description') != os_name:
                continue

            os_id = result.get('id')
            logging.debug('Found os, id = [%s]' % os_id)
            return os_id

        logging.error('OS not found, returning None')
        return None

    def set_host_expiry(self, hostname, expiry):
        """
        wrapper for api v1/v2
        """
        logging.debug('Reached set_host_expiry')
        if self.apiversion == 1:
            logging.debug('Passing to set_host_expiry_v1')
            self.set_host_expiry_v1(hostname, expiry)
        elif self.apiversion == 2:
            logging.debug('Passing to set_host_expiry_v2')
            self.set_host_expiry_v2(hostname, expiry)

    def set_host_expiry_v1(self, hostname, expiry):
        """
        Attempts to set host expiry date
        :param hostname: full hostname 
        :param expiry: expiry date in format yyyy-mm-dd
        """
        logging.debug('Reached set_host_expiry_v1')
        pl = {}
        pl['host'] = {}
        pl['host']['expired_on'] = expiry
        self.update_host(hostname, pl)

    def set_host_expiry_v2(self, hostname, expiry):
        """
        Attempts to set host expiry date
        :param hostname: full hostname 
        :param expiry: expiry date in format yyyy-mm-dd
        """
        logging.debug('Reached set_host_expiry_v2')
        logging.debug('Passing to set_host_expiry_v1')
        self.set_host_expiry_v1(hostname, expiry)

    def get_image_uuid(self, os_name, image_name):
        """
        wrapper api v1/v2
        """
        logging.debug('Reached get_image_uuid')
        if self.apiversion == 1:
            logging.debug('Passing to get_image_uuid_v1')
            return self.get_image_uuid_v1(os_name, image_name)
        elif self.apiversion == 2:
            logging.debug('Passing to get_image_uuid_v2')
            return self.get_image_uuid_v2(os_name, image_name)

    def get_image_uuid_v1(self, os_name, image_name):
        """
        Returns OS image uuid
        :param os_name: str
        :param image_name: str
        :return: str
        """
        logging.debug('Reached get_image_uuid_v1')
        os_list = self.get("operatingsystems", headers=self.headers).json()["results"]
        try:
            os_id = next(os["id"] for os in os_list if os["description"] == os_name)
            images_list = self.get(posixpath.join("operatingsystems", str(os_id), "images")).json()["results"]
            image_uuid = next(image["uuid"] for image in images_list if image["name"] == image_name)
            return image_uuid
        except StopIteration:
            return None

    def get_image_uuid_v2(self, os_name, image_name):
        """
        Returns OS image uuid
        :param os_name: str
        :param image_name: str
        :return: str
        """
        logging.debug('Reached get_image_uuid_v2')
        logging.debug('Passing to get_image_uuid_v1')
        return self.get_image_uuid_v1(os_name, image_name)

    def get_flavor_id(self, compute_resource_id, flavor_name):
        """
        wrapper api v1/v2
        """
        logging.debug('Reached get_flavor_id')
        if self.apiversion == 1:
            logging.debug('Passing to get_flavor_id_v1')
            return self.get_flavor_id_v1(compute_resource_id, flavor_name)
        elif self.apiversion == 2:
            logging.debug('Passing to get_flavor_id_v2')
            return self.get_flavor_id_v2(compute_resource_id, flavor_name)

    def get_flavor_id_v1(self, compute_resource_id, flavor_name):
        """
        :param compute_resource_id: int
        :param flavor_name: str
        :return: int
        """
        logging.debug('Reached get_flavor_id_v1')
        flavors_list = self.get(posixpath.join("compute_resources", str(compute_resource_id),
            "available_flavors")).json()["results"]

        try:
            flavor_id = next(flavor["id"] for flavor in flavors_list if flavor["name"] == flavor_name)
            return flavor_id
        except StopIteration:
            return None

    def get_flavor_id_v2(self, compute_resource_id, flavor_name):
        """
        :param compute_resource_id: int
        :param flavor_name: str
        :return: int
        """
        logging.debug('Reached get_flavor_id_v2')
        logging.debug('Passing to get_flavor_id_v1')
        return self.get_flavor_id_v1(compute_resource_id, flavor_name)

    def get_tenant_id(self, compute_resource_id):
        """
        wrapper api v1/v2
        """
        logging.debug('Reached get_tenant_id')
        if self.apiversion == 1:
            logging.debug('Passing to get_tenant_id_v1')
            return self.get_tenant_id_v1(compute_resource_id)
        elif self.apiversion == 2:
            logging.debug('Passing to get_tenant_id_v2')
            return self.get_tenant_id_v2(compute_resource_id)

    def get_tenant_id_v1(self, compute_resource_id):
        """
        :param compute_resource_id: int
        :return: str
        """
        logging.debug('Reached get_tenant_id_v1')
        compute_resource_info = self.get(posixpath.join("compute_resources", str(compute_resource_id))).json()

        try:
            tenant_id = compute_resource_info["compute_attributes"][0]["attributes"]["tenant_id"]
            return tenant_id
        except KeyError:
            return None

    def get_tenant_id_v2(self, compute_resource_id):
        """
        :param compute_resource_id: int
        :return: str
        """
        logging.debug('Reached get_tenant_id_v2')
        logging.debug('Passing to get_tenant_id_v1')
        return self.get_tenant_id_v1(compute_resource_id)

    def get_hosts_uuids(self, hostnames):
        """
        wrapper api v1/v2
        """
        logging.debug('Reached get_hosts_uuids')
        if self.apiversion == 1:
            logging.debug('Passing to get_hosts_uuids_v1')
            return self.get_hosts_uuids_v1(hostnames)
        elif self.apiversion == 2:
            logging.debug('Passing to get_hosts_uuids_v2')
            return self.get_hosts_uuids_v2(hostnames)

    def get_hosts_uuids_v1(self, hostnames):
        """
        :param hostnames: list
        :return: dict
        """
        logging.debug('Reached get_hosts_uuids_v1')
        hosts_total_qty = self.get("hosts", params={"per_page": 1}).json()["total"]
        hostnames_uuids = {host["name"]: host["uuid"]
                           for host in self.get("hosts", params={"per_page": hosts_total_qty}).json()["results"]}
        uuids = {hostname: uuid for hostname, uuid in hostnames_uuids.items() if hostname in hostnames}
        return uuids

    def get_hosts_uuids_v2(self, hostnames):
        """
        :param hostnames: list
        :return: dict
        """
        logging.debug('Reached get_hosts_uuids_v2')
        logging.debug('Passing to get_hosts_uuids_v1')
        return self.get_hosts_uuids_v1(hostnames)

    def get_host_uuid(self, hostname):
        """
        wrapper api v1/v2
        """
        logging.debug('Reached get_host_uuid')
        if self.apiversion == 1:
            logging.debug('Passing to get_host_uuid_v1')
            return self.get_host_uuid_v1(hostname)
        elif self.apiversion == 2:
            logging.debug('Passing to get_host_uuid_v2')
            return self.get_host_uuid_v2(hostname)

    def get_host_uuid_v1(self, hostname):
        """
        :param hostname: str
        :return: str
        """
        logging.debug('Reached get_host_uuid_v1')
        try:
            return self.get(posixpath.join("hosts", hostname)).json()["uuid"]
        except KeyError:
            return None

    def get_host_uuid_v2(self, hostname):
        """
        :param hostname: str
        :return: str
        """
        logging.debug('Reached get_host_uuid_v2')
        logging.debug('Passing to get_host_uuid_v1')
        return self.get_host_uuid_v1(hostname)

    def get_all_users(self):
        """
        :return: list
        """
        users_qty = self.get("users", params={"per_page": 1}).json()["total"]
        users = [{"firstname": user["firstname"], "lastname": user["lastname"], "login": user["login"]}
                 for user in self.get("users", params={"per_page": users_qty}).json()["results"]]
        return users

    def get_all_usergroups(self):
        """
        :return: list
        """
        groups_qty = self.get("usergroups", params={"per_page": 1}).json()["total"]
        groups = [group["name"] for group in self.get("usergroups", params={"per_page": groups_qty}).json()["results"]]
        return groups

    def set_host_owner(self, hostname, owner):
        """
        Change host owner
        :param hostname: str
        :param owner: str
        """
        logging.debug('Reached set_host_owner')
        owner_id = self.get_owner(owner)
<<<<<<< HEAD
        owner_type = 'User'
        if not owner_id:
            owner_id = self.get_usergroup_id(owner)
            owner_type = 'Usergroup'
        if not owner_id:
            raise ForemanAPIError(f"The owner [{owner}] is not found")
        self.update_host(hostname, {"host": {"owner_id": owner_id, "owner_type": owner_type}})
=======
        if not owner_id:
            owner_id = self.get_usergroup_id(owner)
        if owner_id:
            self.set_host_owner_id(hostname, owner_id)
        else:
            raise ForemanAPIError(f"The owner [{owner}] is not found")

    def set_host_owner_id(self, hostname, owner_id):
        """
        Change host owner_id
        :param hostname: str
        :param owner_id: str
        """
        logging.debug('Reached set_host_owner_id')
        pl = {}
        pl['host'] = {}
        pl['host']['owner_id'] = owner_id
        self.update_host(hostname, pl)
>>>>>>> 67216c4b
<|MERGE_RESOLUTION|>--- conflicted
+++ resolved
@@ -1167,21 +1167,17 @@
         """
         logging.debug('Reached set_host_owner')
         owner_id = self.get_owner(owner)
-<<<<<<< HEAD
         owner_type = 'User'
+        
         if not owner_id:
             owner_id = self.get_usergroup_id(owner)
             owner_type = 'Usergroup'
+            
         if not owner_id:
             raise ForemanAPIError(f"The owner [{owner}] is not found")
+            
         self.update_host(hostname, {"host": {"owner_id": owner_id, "owner_type": owner_type}})
-=======
-        if not owner_id:
-            owner_id = self.get_usergroup_id(owner)
-        if owner_id:
-            self.set_host_owner_id(hostname, owner_id)
-        else:
-            raise ForemanAPIError(f"The owner [{owner}] is not found")
+
 
     def set_host_owner_id(self, hostname, owner_id):
         """
@@ -1193,5 +1189,4 @@
         pl = {}
         pl['host'] = {}
         pl['host']['owner_id'] = owner_id
-        self.update_host(hostname, pl)
->>>>>>> 67216c4b
+        self.update_host(hostname, pl)